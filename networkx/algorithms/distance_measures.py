--- conflicted
+++ resolved
@@ -412,11 +412,7 @@
     eccentricity
     """
     if usebounds is True and e is None and not G.is_directed():
-<<<<<<< HEAD
         return extrema_bounding(G, compute="diameter", weighted=weighted)
-=======
-        return _extrema_bounding(G, compute="diameter")
->>>>>>> 4df46d0d
     if e is None:
         e = eccentricity(G, weighted=weighted)
     return max(e.values())
@@ -455,11 +451,7 @@
     center
     """
     if usebounds is True and e is None and not G.is_directed():
-<<<<<<< HEAD
         return extrema_bounding(G, compute="periphery", weighted=weighted)
-=======
-        return _extrema_bounding(G, compute="periphery")
->>>>>>> 4df46d0d
     if e is None:
         e = eccentricity(G, weighted=weighted)
     diameter = max(e.values())
@@ -496,11 +488,7 @@
 
     """
     if usebounds is True and e is None and not G.is_directed():
-<<<<<<< HEAD
         return extrema_bounding(G, compute="radius", weighted=weighted)
-=======
-        return _extrema_bounding(G, compute="radius")
->>>>>>> 4df46d0d
     if e is None:
         e = eccentricity(G, weighted=weighted)
     return min(e.values())
@@ -539,11 +527,7 @@
     periphery
     """
     if usebounds is True and e is None and not G.is_directed():
-<<<<<<< HEAD
         return extrema_bounding(G, compute="center", weighted=weighted)
-=======
-        return _extrema_bounding(G, compute="center")
->>>>>>> 4df46d0d
     if e is None:
         e = eccentricity(G, weighted=weighted)
     radius = min(e.values())
