#    Copyright (C) 2004-2015 by
#    Aric Hagberg <hagberg@lanl.gov>
#    Dan Schult <dschult@colgate.edu>
#    Pieter Swart <swart@lanl.gov>
#    All rights reserved.
#    BSD license.
"""
Find the k-cores of a graph.

The k-core is found by recursively pruning nodes with degrees less than k.

See the following reference for details:

An O(m) Algorithm for Cores Decomposition of Networks
Vladimir Batagelj and Matjaz Zaversnik, 2003.
http://arxiv.org/abs/cs.DS/0310049

"""

__author__ = "\n".join(['Dan Schult (dschult@colgate.edu)',
                        'Jason Grout (jason-sage@creativetrax.com)',
                        'Aric Hagberg (hagberg@lanl.gov)'])

__all__ = ['core_number','k_core','k_shell','k_crust','k_corona','find_cores']

import networkx as nx
from networkx import all_neighbors
from networkx.exception import NetworkXError
from networkx.utils import not_implemented_for

@not_implemented_for('multigraph')
def core_number(G):
    """Return the core number for each vertex.

    A k-core is a maximal subgraph that contains nodes of degree k or more.

    The core number of a node is the largest value k of a k-core containing
    that node.

    Parameters
    ----------
    G : NetworkX graph
       A graph or directed graph

    Returns
    -------
    core_number : dictionary
       A dictionary keyed by node to the core number.

    Raises
    ------
    NetworkXError
        The k-core is not defined for graphs with self loops or parallel edges.

    Notes
    -----
    Not implemented for graphs with parallel edges or self loops.

    For directed graphs the node degree is defined to be the
    in-degree + out-degree.

    References
    ----------
    .. [1] An O(m) Algorithm for Cores Decomposition of Networks
       Vladimir Batagelj and Matjaz Zaversnik, 2003.
       http://arxiv.org/abs/cs.DS/0310049
    """
    if G.number_of_selfloops() > 0:
        raise NetworkXError(
                'Input graph has self loops; the core number is not defined.'
                ' Consider using G.remove_edges_from(G.selfloop_edges()).')
    degrees = dict(G.degree())
    # Sort nodes by degree.
    nodes = sorted(degrees, key=degrees.get)
    bin_boundaries = [0]
    curr_degree = 0
    for i, v in enumerate(nodes):
        if degrees[v] > curr_degree:
<<<<<<< HEAD
            bin_boundaries.extend([i] * (degrees[v] - curr_degree))
=======
            bin_boundaries.extend([i] * (degrees[v]-curr_degree))
>>>>>>> 1dc16026
            curr_degree = degrees[v]
    node_pos = {v: pos for pos, v in enumerate(nodes)}
    # The initial guess for the core number of a node is its degree.
    core = degrees
    nbrs = {v: set(all_neighbors(G, v)) for v in G}
    for v in nodes:
        for u in nbrs[v]:
            if core[u] > core[v]:
                nbrs[u].remove(v)
                pos = node_pos[u]
                bin_start = bin_boundaries[core[u]]
                node_pos[u] = bin_start
                node_pos[nodes[bin_start]] = pos
                nodes[bin_start], nodes[pos] = nodes[pos], nodes[bin_start]
                bin_boundaries[core[u]] += 1
                core[u] -= 1
    return core


find_cores = core_number


def _core_helper(G, func, k=None, core=None):
    """Returns the subgraph induced by all nodes for which ``func``
    returns ``True``.

    ``G`` is a NetworkX graph.

    ``func`` is a function that takes three inputs: a node of ``G``, the
    maximum core value, and the core number of the graph. The function
    must return a Boolean value.

    ``k`` is the order of the core. If not specified, the maximum over
    all core values will be returned.

    ``core`` is a dictionary mapping node to core numbers for that
    node. If you have already computed it, you should provide it
    here. If not specified, the core numbers will be computed from the
    graph.

    """
    if core is None:
        core = core_number(G)
    if k is None:
        k = max(core.values())
    nodes = [v for v in core if func(v, k, core)]
    return G.subgraph(nodes).copy()


def k_core(G,k=None,core_number=None):
    """Return the k-core of G.

    A k-core is a maximal subgraph that contains nodes of degree k or more.

    Parameters
    ----------
    G : NetworkX graph
      A graph or directed graph
    k : int, optional
      The order of the core.  If not specified return the main core.
    core_number : dictionary, optional
      Precomputed core numbers for the graph G.

    Returns
    -------
    G : NetworkX graph
      The k-core subgraph

    Raises
    ------
    NetworkXError
      The k-core is not defined for graphs with self loops or parallel edges.

    Notes
    -----
    The main core is the core with the largest degree.

    Not implemented for graphs with parallel edges or self loops.

    For directed graphs the node degree is defined to be the
    in-degree + out-degree.

    Graph, node, and edge attributes are copied to the subgraph.

    See Also
    --------
    core_number

    References
    ----------
    .. [1] An O(m) Algorithm for Cores Decomposition of Networks
       Vladimir Batagelj and Matjaz Zaversnik,  2003.
       http://arxiv.org/abs/cs.DS/0310049
    """
    func = lambda v, k, core_number: core_number[v] >= k
    return _core_helper(G, func, k, core_number)


def k_shell(G,k=None,core_number=None):
    """Return the k-shell of G.

    The k-shell is the subgraph of nodes in the k-core but not in the (k+1)-core.

    Parameters
    ----------
    G : NetworkX graph
      A graph or directed graph.
    k : int, optional
      The order of the shell.  If not specified return the main shell.
    core_number : dictionary, optional
      Precomputed core numbers for the graph G.


    Returns
    -------
    G : NetworkX graph
       The k-shell subgraph

    Raises
    ------
    NetworkXError
        The k-shell is not defined for graphs with self loops or parallel edges.

    Notes
    -----
    This is similar to k_corona but in that case only neighbors in the
    k-core are considered.

    Not implemented for graphs with parallel edges or self loops.

    For directed graphs the node degree is defined to be the
    in-degree + out-degree.

    Graph, node, and edge attributes are copied to the subgraph.

    See Also
    --------
    core_number
    k_corona


    References
    ----------
    .. [1] A model of Internet topology using k-shell decomposition
       Shai Carmi, Shlomo Havlin, Scott Kirkpatrick, Yuval Shavitt,
       and Eran Shir, PNAS  July 3, 2007   vol. 104  no. 27  11150-11154
       http://www.pnas.org/content/104/27/11150.full
    """
    func = lambda v, k, core_number: core_number[v] == k
    return _core_helper(G, func, k, core_number)


def k_crust(G,k=None,core_number=None):
    """Return the k-crust of G.

    The k-crust is the graph G with the k-core removed.

    Parameters
    ----------
    G : NetworkX graph
       A graph or directed graph.
    k : int, optional
      The order of the shell.  If not specified return the main crust.
    core_number : dictionary, optional
      Precomputed core numbers for the graph G.

    Returns
    -------
    G : NetworkX graph
       The k-crust subgraph

    Raises
    ------
    NetworkXError
        The k-crust is not defined for graphs with self loops or parallel edges.

    Notes
    -----
    This definition of k-crust is different than the definition in [1]_.
    The k-crust in [1]_ is equivalent to the k+1 crust of this algorithm.

    Not implemented for graphs with parallel edges or self loops.

    For directed graphs the node degree is defined to be the
    in-degree + out-degree.

    Graph, node, and edge attributes are copied to the subgraph.

    See Also
    --------
    core_number

    References
    ----------
    .. [1] A model of Internet topology using k-shell decomposition
       Shai Carmi, Shlomo Havlin, Scott Kirkpatrick, Yuval Shavitt,
       and Eran Shir, PNAS  July 3, 2007   vol. 104  no. 27  11150-11154
       http://www.pnas.org/content/104/27/11150.full
    """
    func = lambda v, k, core_number: core_number[v] <= k
    # HACK These two checks are done in _core_helper, but this function
    # requires k to be one less than the maximum core value instead of
    # just the maximum. Therefore we duplicate the checks here. A better
    # solution should exist...
    if core_number is None:
        core_number = nx.core_number(G)
    if k is None:
        k = max(core_number.values()) - 1
    return _core_helper(G, func, k, core_number)


def k_corona(G, k, core_number=None):
    """Return the k-corona of G.

    The k-corona is the subgraph of nodes in the k-core which have
    exactly k neighbours in the k-core.

    Parameters
    ----------
    G : NetworkX graph
       A graph or directed graph
    k : int
       The order of the corona.
    core_number : dictionary, optional
       Precomputed core numbers for the graph G.

    Returns
    -------
    G : NetworkX graph
       The k-corona subgraph

    Raises
    ------
    NetworkXError
        The k-cornoa is not defined for graphs with self loops or
        parallel edges.

    Notes
    -----
    Not implemented for graphs with parallel edges or self loops.

    For directed graphs the node degree is defined to be the
    in-degree + out-degree.

    Graph, node, and edge attributes are copied to the subgraph.

    See Also
    --------
    core_number

    References
    ----------
    .. [1]  k -core (bootstrap) percolation on complex networks:
       Critical phenomena and nonlocal effects,
       A. V. Goltsev, S. N. Dorogovtsev, and J. F. F. Mendes,
       Phys. Rev. E 73, 056101 (2006)
       http://link.aps.org/doi/10.1103/PhysRevE.73.056101
    """
    func = lambda v, k, c: c[v] == k and sum(1 for w in G[v] if c[w] >= k) == k
    return _core_helper(G, func, k, core_number)<|MERGE_RESOLUTION|>--- conflicted
+++ resolved
@@ -76,11 +76,7 @@
     curr_degree = 0
     for i, v in enumerate(nodes):
         if degrees[v] > curr_degree:
-<<<<<<< HEAD
-            bin_boundaries.extend([i] * (degrees[v] - curr_degree))
-=======
             bin_boundaries.extend([i] * (degrees[v]-curr_degree))
->>>>>>> 1dc16026
             curr_degree = degrees[v]
     node_pos = {v: pos for pos, v in enumerate(nodes)}
     # The initial guess for the core number of a node is its degree.
